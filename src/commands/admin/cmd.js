--- conflicted
+++ resolved
@@ -82,7 +82,6 @@
           clientSecret = options.clientSecret;
         }
         await createOAuth2ClientWithAdminPrivileges(clientId, clientSecret);
-<<<<<<< HEAD
         const table = new Table({
           chars: {
             top: '',
@@ -118,7 +117,7 @@
         }
         table.push(['Client ID'.brightCyan, clientId]);
         table.push(['Client Secret'.brightCyan, clientSecret]);
-        console.log(table.toString());
+        printMessage(table.toString());
       }
     });
 
@@ -155,7 +154,7 @@
       storage.session.setDeploymentType(options.type);
       storage.session.setAllowInsecureConnection(options.insecure);
       if (await getTokens()) {
-        console.log(
+        printMessage(
           `Getting an access token using client "${options.clientId}"...`
         );
         const response = await clientCredentialsGrant(
@@ -163,11 +162,7 @@
           options.clientSecret,
           options.scope
         );
-        console.log(`Token: ${response.access_token}`);
-=======
-        printMessage(`Client ID: ${clientId}`);
-        printMessage(`Client Secret: ${clientSecret}`);
->>>>>>> d07a33a8
+        printMessage(`Token: ${response.access_token}`);
       }
     });
 
@@ -323,7 +318,7 @@
       storage.session.setDeploymentType(options.type);
       storage.session.setAllowInsecureConnection(options.insecure);
       if (await getTokens()) {
-        console.log(
+        printMessage(
           'Listing all non-oauth2 client subjects of static user mappings...'
         );
         const subjects = await listNonOAuth2AdminStaticUserMappings(
@@ -331,7 +326,7 @@
         );
         subjects.sort((a, b) => a.localeCompare(b));
         subjects.forEach((item) => {
-          console.log(`${item}`);
+            printMessage(`${item}`);
         });
       }
     });
@@ -360,9 +355,9 @@
       storage.session.setDeploymentType(options.type);
       storage.session.setAllowInsecureConnection(options.insecure);
       if (await getTokens()) {
-        console.log("Removing a subject's static user mapping...");
+        printMessage("Removing a subject's static user mapping...");
         await removeStaticUserMapping(options.subject);
-        console.log('Done.');
+        printMessage('Done.');
       }
     });
 
@@ -386,9 +381,9 @@
       storage.session.setDeploymentType(options.type);
       storage.session.setAllowInsecureConnection(options.insecure);
       if (await getTokens()) {
-        console.log(`Adding AutoId static user mapping...`);
+        printMessage(`Adding AutoId static user mapping...`);
         await addAutoIdStaticUserMapping();
-        console.log('Done.');
+        printMessage('Done.');
       }
     });
 
@@ -504,11 +499,11 @@
       storage.session.setDeploymentType(options.type);
       storage.session.setAllowInsecureConnection(options.insecure);
       if (await getTokens()) {
-        console.log(
+        printMessage(
           `Repairing org model in realm "${storage.session.getRealm()}"...`
         );
         await repairOrgModel(options.extendPermissions, options.dryRun);
-        console.log('Done.');
+        printMessage('Done.');
       }
     });
 
