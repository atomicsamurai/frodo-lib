import { Command } from 'commander';
import { getConnection, saveConnection, getTokens } from '../../api/AuthApi.js';
import * as common from '../cmd_common.js';
import {
  createAPIKeyAndSecret,
  getSources,
  tailLogs,
} from '../../api/LogApi.js';
import storage from '../../storage/SessionStorage.js';
import { printMessage } from '../../api/utils/Console.js';

export default function setup() {
  const logs = new Command('logs');
<<<<<<< HEAD
  logs
    .helpOption('-h, --help', 'Help')
    .description(
      `View Identity Cloud logs. If valid tenant admin credentials are specified, a log API key and secret are automatically created for that admin user.`
    );
=======
  logs.addArgument(common.hostArgumentM).helpOption('-h, --help', 'Help')
    .description(`
View Identity Cloud logs. If valid tenant admin credentials
are specified, a log API key and secret are automatically 
created for that admin user.
    `);
>>>>>>> f0594694

  logs
    .command('list')
    .addArgument(common.hostArgumentM)
    .addArgument(common.userArgument)
    .addArgument(common.passwordArgument)
    .helpOption('-h, --help', 'Help')
    .addOption(common.insecureOption)
    .description('List available ID Cloud log sources.')
    .action(async (host, user, password, options) => {
      let credsFromParameters = true;
      storage.session.setTenant(host);
      storage.session.setUsername(user);
      storage.session.setPassword(password);
      storage.session.setAllowInsecureConnection(options.insecure);
      printMessage('Listing available ID Cloud log sources...');
      const conn = await getConnection();
      storage.session.setTenant(conn.tenant);
      if (conn.key != null && conn.secret != null) {
        storage.session.setLogApiKey(conn.key);
        storage.session.setLogApiSecret(conn.secret);
      } else {
        if (conn.username == null && conn.password == null) {
          if (
            !storage.session.getUsername() &&
            !storage.session.getPassword()
          ) {
            credsFromParameters = false;
            printMessage(
              'User credentials not specified as parameters and no saved API key and secret found!',
              'warn'
            );
            return;
          }
        } else {
          storage.session.setUsername(conn.username);
          storage.session.setPassword(conn.password);
        }
        if (await getTokens()) {
          const creds = await createAPIKeyAndSecret();
          storage.session.setLogApiKey(creds.api_key_id);
          storage.session.setLogApiSecret(creds.api_key_secret);
        }
      }

      const sources = await getSources();
      if (!sources) {
        printMessage(
          "Can't get sources, possible cause - wrong API key or secret",
          'error'
        );
      } else {
        if (credsFromParameters) await saveConnection(); // save new values if they were specified on CLI
        printMessage('Available log sources:');
        sources.result.forEach((source) => {
          printMessage(`${source}`, 'info');
        });
        printMessage('You can use any combination of comma separated sources.');
      }
    });

  logs
    .command('tail')
    .addArgument(common.hostArgumentM)
    .addArgument(common.userArgument)
    .addArgument(common.passwordArgument)
    .helpOption('-h, --help', 'Help')
    .addOption(common.insecureOption)
    .addOption(common.sourcesOptionM)
    .description('Tail Identity Cloud logs.')
    .action(async (host, user, password, options, command) => {
      let credsFromParameters = true;
      storage.session.setTenant(host);
      storage.session.setUsername(user);
      storage.session.setPassword(password);
      storage.session.setAllowInsecureConnection(options.insecure);
      const conn = await getConnection();
      storage.session.setTenant(conn.tenant);
      if (conn.key != null && conn.secret != null) {
        storage.session.setLogApiKey(conn.key);
        storage.session.setLogApiSecret(conn.secret);
      } else {
        if (conn.username == null && conn.password == null) {
          if (
            !storage.session.getUsername() &&
            !storage.session.getPassword()
          ) {
            credsFromParameters = false;
            printMessage(
              'User credentials not specified as parameters and no saved API key and secret found!',
              'warn'
            );
            return;
          }
        } else {
          storage.session.setUsername(conn.username);
          storage.session.setPassword(conn.password);
        }
        if (await getTokens()) {
          const creds = await createAPIKeyAndSecret();
          storage.session.setLogApiKey(creds.api_key_id);
          storage.session.setLogApiSecret(creds.api_key_secret);
        }
      }
      printMessage(
        `Tailing ID Cloud logs from the following sources: ${
          command.opts().sources
        }...`
      );
      if (credsFromParameters) await saveConnection(); // save new values if they were specified on CLI
      await tailLogs(command.opts().sources, null);
    });

  // logs
  //     .command("get")
  //     .helpOption("-l, --help", "Help")
  //     .addOption(common.dirOptionM)
  //     .description("Get ID Cloud logs for a give time period (max age 30 days)")
  //     .action(async (options, command) => {
  //         // implement
  //     });

  logs.showHelpAfterError();
  return logs;
}<|MERGE_RESOLUTION|>--- conflicted
+++ resolved
@@ -11,20 +11,12 @@
 
 export default function setup() {
   const logs = new Command('logs');
-<<<<<<< HEAD
-  logs
-    .helpOption('-h, --help', 'Help')
-    .description(
-      `View Identity Cloud logs. If valid tenant admin credentials are specified, a log API key and secret are automatically created for that admin user.`
-    );
-=======
   logs.addArgument(common.hostArgumentM).helpOption('-h, --help', 'Help')
     .description(`
 View Identity Cloud logs. If valid tenant admin credentials
 are specified, a log API key and secret are automatically 
 created for that admin user.
     `);
->>>>>>> f0594694
 
   logs
     .command('list')
