--- conflicted
+++ resolved
@@ -1,22 +1,11 @@
-<<<<<<< HEAD
-// eslint-disable-next-line import/no-mutable-exports
-let encode;
-if (Buffer.isEncoding('base64url')) {
-  encode = (input, encoding = 'utf8') =>
-=======
 let enc;
 if (Buffer.isEncoding('base64url')) {
   enc = (input, encoding = 'utf8') =>
->>>>>>> dee451b2
     Buffer.from(input, encoding).toString('base64url');
 } else {
   const fromBase64 = (base64) =>
     base64.replace(/=/g, '').replace(/\+/g, '-').replace(/\//g, '_');
-<<<<<<< HEAD
-  encode = (input, encoding = 'utf8') =>
-=======
   enc = (input, encoding = 'utf8') =>
->>>>>>> dee451b2
     fromBase64(Buffer.from(input, encoding).toString('base64'));
 }
 
